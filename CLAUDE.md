# CollabIQ Development Guidelines

Auto-generated from all feature plans. Last updated: 2025-10-30

## Active Technologies
- Local in-memory cache for secrets (TTL-based), existing file-based .env fallback (003-infisical-secrets)
- Python 3.12+ (established in project) (004-gemini-extraction)
- File-based JSON output (`data/extractions/{email_id}.json`) (004-gemini-extraction)
- Python 3.12 (established in project) + `notion-client` (official Notion Python SDK), `pydantic` (data validation), `tenacity` (retry logic with exponential backoff) (006-notion-read)
- File-based JSON cache in `data/notion_cache/` directory (schema cache + data cache with separate TTLs) (006-notion-read)
- Python 3.12+ (established in project, using UV package manager) (007-llm-matching)
- Python 3.12 (established in project, using UV package manager) (008-classification-summarization)
- File-based JSON output (`data/extractions/{email_id}.json`) - no schema changes (008-classification-summarization)
- Python 3.12 (established in project) + pytest (testing framework), existing MVP components (email_receiver, llm_adapters, notion_integrator, content_normalizer), Gmail/Gemini/Notion APIs (008-mvp-e2e-test)
- File-based (JSON files for error reports, performance metrics, test results in data/e2e_test/ directory) (008-mvp-e2e-test)
<<<<<<< HEAD
- Python 3.12 (established in project) + anthropic (Claude SDK), openai (OpenAI SDK) (011-multi-llm)
- File-based JSON for provider health metrics and cost tracking (011-multi-llm)
=======
- Python 3.12+ (established in project, using UV package manager) + yper (CLI framework), rich (terminal formatting), click (command parsing support) (011-admin-cli)
- File-based (existing data/ directory structure for emails, extractions, test results, error records) (011-admin-cli)
>>>>>>> 6d9497a6

- Python 3.12 (established in project) + Git (for file operations and history preservation), markdown (for documentation) (002-structure-standards)
- Python 3.12 (002-email-reception)

## Project Structure

```text
src/
tests/
```

## Commands

cd src [ONLY COMMANDS FOR ACTIVE TECHNOLOGIES][ONLY COMMANDS FOR ACTIVE TECHNOLOGIES] pytest [ONLY COMMANDS FOR ACTIVE TECHNOLOGIES][ONLY COMMANDS FOR ACTIVE TECHNOLOGIES] ruff check .

## Code Style

Python 3.12 (established in project): Follow standard conventions

## Recent Changes
<<<<<<< HEAD
- 011-multi-llm: Added Python 3.12 (established in project) + anthropic (Claude SDK), openai (OpenAI SDK)
- 011-multi-llm: Added [if applicable, e.g., PostgreSQL, CoreData, files or N/A]
- 010-error-handling: Added [if applicable, e.g., PostgreSQL, CoreData, files or N/A]
=======
- 011-admin-cli: Added Python 3.12+ (established in project, using UV package manager) + yper (CLI framework), rich (terminal formatting), click (command parsing support)
- 010-error-handling: Added [if applicable, e.g., PostgreSQL, CoreData, files or N/A]
- 008-mvp-e2e-test: Added Python 3.12 (established in project) + pytest (testing framework), existing MVP components (email_receiver, llm_adapters, notion_integrator, content_normalizer), Gmail/Gemini/Notion APIs
>>>>>>> 6d9497a6


<!-- MANUAL ADDITIONS START -->
<!-- MANUAL ADDITIONS END --><|MERGE_RESOLUTION|>--- conflicted
+++ resolved
@@ -1,6 +1,6 @@
 # CollabIQ Development Guidelines
 
-Auto-generated from all feature plans. Last updated: 2025-10-30
+Auto-generated from all feature plans. Last updated: 2025-11-08
 
 ## Active Technologies
 - Local in-memory cache for secrets (TTL-based), existing file-based .env fallback (003-infisical-secrets)
@@ -13,13 +13,10 @@
 - File-based JSON output (`data/extractions/{email_id}.json`) - no schema changes (008-classification-summarization)
 - Python 3.12 (established in project) + pytest (testing framework), existing MVP components (email_receiver, llm_adapters, notion_integrator, content_normalizer), Gmail/Gemini/Notion APIs (008-mvp-e2e-test)
 - File-based (JSON files for error reports, performance metrics, test results in data/e2e_test/ directory) (008-mvp-e2e-test)
-<<<<<<< HEAD
-- Python 3.12 (established in project) + anthropic (Claude SDK), openai (OpenAI SDK) (011-multi-llm)
-- File-based JSON for provider health metrics and cost tracking (011-multi-llm)
-=======
-- Python 3.12+ (established in project, using UV package manager) + yper (CLI framework), rich (terminal formatting), click (command parsing support) (011-admin-cli)
+- Python 3.12+ (established in project, using UV package manager) + Typer (CLI framework), rich (terminal formatting), click (command parsing support) (011-admin-cli)
 - File-based (existing data/ directory structure for emails, extractions, test results, error records) (011-admin-cli)
->>>>>>> 6d9497a6
+- Python 3.12 (established in project) + anthropic (Claude SDK), openai (OpenAI SDK) (012-multi-llm)
+- File-based JSON for provider health metrics and cost tracking (012-multi-llm)
 
 - Python 3.12 (established in project) + Git (for file operations and history preservation), markdown (for documentation) (002-structure-standards)
 - Python 3.12 (002-email-reception)
@@ -40,15 +37,11 @@
 Python 3.12 (established in project): Follow standard conventions
 
 ## Recent Changes
-<<<<<<< HEAD
-- 011-multi-llm: Added Python 3.12 (established in project) + anthropic (Claude SDK), openai (OpenAI SDK)
-- 011-multi-llm: Added [if applicable, e.g., PostgreSQL, CoreData, files or N/A]
-- 010-error-handling: Added [if applicable, e.g., PostgreSQL, CoreData, files or N/A]
-=======
-- 011-admin-cli: Added Python 3.12+ (established in project, using UV package manager) + yper (CLI framework), rich (terminal formatting), click (command parsing support)
+- 012-multi-llm: Added Python 3.12 (established in project) + anthropic (Claude SDK), openai (OpenAI SDK)
+- 011-admin-cli: Added Python 3.12+ (established in project, using UV package manager) + Typer (CLI framework), rich (terminal formatting), click (command parsing support)
 - 010-error-handling: Added [if applicable, e.g., PostgreSQL, CoreData, files or N/A]
 - 008-mvp-e2e-test: Added Python 3.12 (established in project) + pytest (testing framework), existing MVP components (email_receiver, llm_adapters, notion_integrator, content_normalizer), Gmail/Gemini/Notion APIs
->>>>>>> 6d9497a6
+- 009-notion-write: Added Python 3.12+ (established in project)
 
 
 <!-- MANUAL ADDITIONS START -->
